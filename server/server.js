/**
 * Main server file that sets up Express with WebSocket support and defines API endpoints.
 * @module server
 * @requires dotenv
 * @requires express
 * @requires express-ws
 */

require('dotenv').config();
const express = require('express');
const ExpressWs = require('express-ws');
const app = express();
const PORT = process.env.PORT || 3000;
let serverBaseUrl = process.env.SERVER_BASE_URL || "localhost"; // Store server URL
ExpressWs(app);     // Initialize express-ws

app.use(express.urlencoded({ extended: true }));    // For Twilio url encoded body
app.use(express.json());    // For JSON payloads

const { logOut, logError } = require('./utils/logger');

// Import the services
const { ConversationRelayService } = require('./services/ConversationRelayService');
const { OpenAIService } = require('./services/OpenAIService');
const { DeepSeekService } = require('./services/DeepSeekService');
const { TwilioService } = require('./services/TwilioService');

/**
 * This customerDataMap illustrates how you would pass data via Conversation Relay Parameters.
 * The intention is to store and get data via this map per WS session
 * TODO: Can this be per WS session?
 */
let customerDataMap = new Map();
const twilioService = new TwilioService();

/****************************************************
 * 
 * Web Socket Endpoints
 * 
 ****************************************************/

/**
 * WebSocket endpoint for real-time conversation relay.
 * Handles the lifecycle of a conversation session including setup, message processing, and cleanup.
 * 
 * @name ws/conversation-relay
 * @function
 * @param {WebSocket} ws - The WebSocket connection object
 * 
 * @listens message
 * Expects JSON messages with the following structure:
 * - First message must be a setup message containing initial configuration
 * - Subsequent messages should follow the conversation relay protocol
 * 
 * @listens close
 * Handles client disconnection by cleaning up resources
 * 
 * @listens error
 * Handles WebSocket errors and performs cleanup
 * 
 * @emits message
 * Sends JSON messages back to the client with conversation updates and responses
 */
app.ws('/conversation-relay', (ws) => {

    let sessionConversationRelay = null;
    let sessionData = {};

    // Handle incoming messages fro this WS session.
    ws.on('message', async (data) => {
        try {
            const message = JSON.parse(data);
            // logOut('WS', `Received message of type: ${message.type}`);
            // If the sessionConversationRelay does not exist, initialise it else handle the incoming message
            if (!sessionConversationRelay) {
                logOut('WS', `Session Conversation Relay being initialised`);

                // Since this is the first message from CR, it will be a setup message, so add the Conversation Relay "setup" message data to the session.
                logOut('WS', `Adding setup CR setup message data to sessionData. Message type: ${message.type} and customerReference: ${message.customParameters?.customerReference}`);

                // This extracts the data from the customerDataMap and adds it to the sessionData
                // sessionCustomerData = customerDataMap.get(message.customParameters.customerReference);

                sessionData.setupData = message;
                sessionData.customerData = customerDataMap.get(message.customParameters.customerReference);

                // Create new response Service.
                logOut('WS', `Creating Response Service`);
                const sessionResponseService = new OpenAIService();
                // const sessionResponseService = new DeepSeekService();

                // Add an event listener for the response service for this particular session based on the call SID. This allows any endpoint to send a message to Session Response Service.
                sessionResponseService.on(`responseService.${message.callSid}`, (responseMessage) => {
                    logOut('WS', `Got a call SID event for the session response service: ${JSON.stringify(responseMessage)}`);
                    // Send the message to the Session Response Service
                    // sessionResponseService.incomingMessage(responseMessage);
                });

                logOut('WS', `Creating ConversationRelayService`);
                sessionConversationRelay = new ConversationRelayService(sessionResponseService, sessionData);

                // Attach the Event listener to send event messages from the Conversation Relay back to the WS client
                sessionConversationRelay.on('conversationRelay.outgoingMessage', (outgoingMessage) => {
                    // logOut('WS', `Sending message out: ${JSON.stringify(outgoingMessage)}`);
                    ws.send(JSON.stringify(outgoingMessage));
                });

                // Now attach an event listener to the twilioService for non-websocket events
                twilioService.on(`twilioService.${message.callSid}`, (statusCallback) => {
                    logOut('WS', `Call SID: ${message.callSid} twilio service sent status callback: ${JSON.stringify(statusCallback)}`);
<<<<<<< HEAD
                    // Send the message to the Session Response Service
                    sessionConversationRelay.incomingMessage(statusCallback);
=======
                    // Send the message to the Session Response Service directly. NOTE: It is assumed that Twilio Service will manipulate the content based on it's understanding of the message.
                    sessionResponseService.insertMessageIntoContext('system', statusCallback);
>>>>>>> 4802fa32
                });
            }

            sessionConversationRelay.incomingMessage(message);

        } catch (error) {
            logError('WS', `Error in websocket message handling: ${error}`);
        }
    });

    // Handle client disconnection
    ws.on('close', () => {
        logOut('WS', 'Client ws disconnected');
        // Clean up ConversationRelay and its listeners
        if (sessionConversationRelay) {
            sessionConversationRelay.cleanup();
        }
        // Remove WebSocket listeners
        ws.removeAllListeners();
    });

    // Handle errors
    ws.on('error', (error) => {
        logError('WS', `WebSocket error: ${error}`);
        // Clean up ConversationRelay and its listeners
        if (sessionConversationRelay) {
            sessionConversationRelay.cleanup();
        }
        // Remove WebSocket listeners
        ws.removeAllListeners();
    });
});

/****************************************************
 * 
 * Web Server Endpoints
 * 
 ****************************************************/

/**
 * Basic health check endpoint to verify server status.
 * 
 * @name GET /
 * @function
 * @param {express.Request} req - Express request object
 * @param {express.Response} res - Express response object
 * @returns {string} Simple text response indicating server is running
 */
app.get('/', (req, res) => {
    res.send('WebSocket Server Running');
});

/**
 * Initiates an outbound call and connects it to the Conversation Relay via the Twilio Service service. The intention is to provide any amount of data in this request, but
 * that only the reference will be used to connect to the Conversation Relay. Once the reference is connected via Conversation Relay, it can be used to look up the full data set
 * stored here again. This illustrates how to pass parameters via the Conversation Relay Parameter field.
 * 
 * Call this endpoint with some sample data.
 * 
 * ``` terminal
 * curl  -X POST \
 *  'https://server-des.ngrok.dev/outboundCall' \
 *  --header 'Content-Type: application/json' \
 *  --data-raw '{
 *      "properties": {
 *          "phoneNumber": "+1234567890",
 *          "customerReference": "abc123",
 *          "firstname": "Bob",
 *          "lastname": "Jones"
 *      }
 *   }'
 * ```
 * This data will be stored in a local Map and can be retrieved via the customerReference.
 * 
 * @endpoint POST /outboundCall
 * 
 * @param {Object} req.body.properties - API request data properties
 * @param {string} req.body.properties.phoneNumber - [REQUIRED] Call's outbound phone number to call
 * @param {string} req.body.properties.customerReference - [OPTIONAL] Unique reference to pass along with the call
 * 
 * @returns {Object} response
 * @returns {string} [response.error] - Error message if the call failed
 * 
 */
app.post('/outboundCall', async (req, res) => {

    const requestData = req.body.properties;
    customerDataMap.set(requestData.customerReference, { requestData });

    try {
        logOut('Server', `/outboundCall: Initiating outbound call`);
        // const twilioService = new TwilioService();

        const response = await twilioService.makeOutboundCall(
            serverBaseUrl,
            requestData.phoneNumber,
            requestData.customerReference
        );

        logOut('Server', `/outboundCall: Call initiated with call SID: ${response}`);

        res.json({ success: true, response: response });
    } catch (error) {
        logError('Server', `Error initiating outbound call: ${error}`);
        res.status(500).json({ success: false, error: error.message });
    }
});

/**
 * Initiates a connection to the Conversation Relay service.
 * 
 * @name POST /connectConversationRelay
 * @function
 * @async
 * @param {express.Request} req - Express request object
 * @param {express.Response} res - Express response object
 * @param {Object} req.body - Request body
 * @param {string} req.body.customerReference - Customer reference identifier
 * @param {string} req.body.serverBaseUrl - Base URL of the server
 * @returns {string} TwiML response for establishing the connection
 */
app.post('/connectConversationRelay', async (req, res) => {
    logOut('Server', `Received request to connect to Conversation Relay`);
    // const twilioService = new TwilioService();

    const twiml = twilioService.connectConversationRelay(serverBaseUrl);
    res.send(twiml.toString());
});

/**
 * Payment status callback endpoint
 * The payment endpoint will send data to this endpoint to indicate the status of the payment. This needs to be now sent to the Conversation Relay to
 * inform it of the progress.
 */
app.post('/twilioStatusCallback', async (req, res) => {
    const statusCallBack = req.body;
    logOut('Server', `Received a Twilio status call back: ${JSON.stringify(statusCallBack)}`);
    // Extract the call SID from the statusCallBack and insert the content into the paymentDataMap overwriting the existing content.
<<<<<<< HEAD
    const callSid = statusCallBack.CallSid;
=======
    const callSid = statusCallBack.callSid;
    logOut('Server', `Call SID: ${callSid}`);
>>>>>>> 4802fa32
    // Now that we have the call SID, emit an event to tell the relevant session about the call back received. TODO: For now we will just send the raw data, but might have to create a helper method to massage the message and use the data under Twilio Service.
    // const twilioService = new TwilioService();
    twilioService.evaluateStatusCallback(statusCallBack);
    res.json({ success: true });
});

/****************************************************
 * 
 * Web Server
 * 
 ****************************************************/

/**
 * Server initialization and port management.
 * Attempts to start the server on the configured port (from environment or default 3000).
 * If the port is in use, incrementally tries the next port number.
 * 
 * @function startServer
 * @returns {http.Server} Express server instance
 * @throws {Error} If server fails to start for reasons other than port in use
 */
let currentPort = PORT;

const startServer = () => {
    try {
        const server = app.listen(currentPort, async () => {
            try {
                logOut('Server', `Server is running on port ${currentPort}`);
            } catch (error) {
                logError('Server', `Failed to load initial context and manifest: ${error}`);
                process.exit(1);
            }
        });
    } catch (error) {
        if (error.code === 'EADDRINUSE') {
            logOut('Server', `Port ${currentPort} is in use, trying ${currentPort + 1}`);
            currentPort++;
            startServer();
        } else {
            logError('Server', `Failed to start server: ${error}`);
            process.exit(1);
        }
    }
};

startServer();<|MERGE_RESOLUTION|>--- conflicted
+++ resolved
@@ -108,13 +108,8 @@
                 // Now attach an event listener to the twilioService for non-websocket events
                 twilioService.on(`twilioService.${message.callSid}`, (statusCallback) => {
                     logOut('WS', `Call SID: ${message.callSid} twilio service sent status callback: ${JSON.stringify(statusCallback)}`);
-<<<<<<< HEAD
-                    // Send the message to the Session Response Service
-                    sessionConversationRelay.incomingMessage(statusCallback);
-=======
                     // Send the message to the Session Response Service directly. NOTE: It is assumed that Twilio Service will manipulate the content based on it's understanding of the message.
                     sessionResponseService.insertMessageIntoContext('system', statusCallback);
->>>>>>> 4802fa32
                 });
             }
 
@@ -253,12 +248,8 @@
     const statusCallBack = req.body;
     logOut('Server', `Received a Twilio status call back: ${JSON.stringify(statusCallBack)}`);
     // Extract the call SID from the statusCallBack and insert the content into the paymentDataMap overwriting the existing content.
-<<<<<<< HEAD
-    const callSid = statusCallBack.CallSid;
-=======
     const callSid = statusCallBack.callSid;
     logOut('Server', `Call SID: ${callSid}`);
->>>>>>> 4802fa32
     // Now that we have the call SID, emit an event to tell the relevant session about the call back received. TODO: For now we will just send the raw data, but might have to create a helper method to massage the message and use the data under Twilio Service.
     // const twilioService = new TwilioService();
     twilioService.evaluateStatusCallback(statusCallBack);
